/* eslint-disable @typescript-eslint/ban-types */
import express from 'express';
import { Request, Response, NextFunction } from 'express';
import { ConfigRoutes } from './services/config/config.routes';
import { SolanaRoutes } from './chains/solana/solana.routes';
import { WalletRoutes } from './services/wallet/wallet.routes';
import { logger } from './services/logger';
import { addHttps } from './https';
import {
  asyncHandler,
  HttpException,
  NodeError,
  gatewayErrorMiddleware,
} from './services/error-handler';
import { ConfigManagerV2 } from './services/config-manager-v2';
import { SwaggerManager } from './services/swagger-manager';
import { NetworkRoutes } from './network/network.routes';
import { ConnectorsRoutes } from './connectors/connectors.routes';
import { EVMRoutes } from './evm/evm.routes';
import { AmmRoutes } from './amm/amm.routes';
import { PangolinConfig } from './connectors/pangolin/pangolin.config';
import { UniswapConfig } from './connectors/uniswap/uniswap.config';
import { AvailableNetworks } from './services/config-manager-types';
import morgan from 'morgan';

const swaggerUi = require('swagger-ui-express');

const childProcess = require('child_process');

export const gatewayApp = express();

// parse body for application/json
gatewayApp.use(express.json());

// logging middleware
gatewayApp.use(morgan('combined'));

// parse url for application/x-www-form-urlencoded
gatewayApp.use(express.urlencoded({ extended: true }));

// mount sub routers
gatewayApp.use('/config', ConfigRoutes.router);
gatewayApp.use('/network', NetworkRoutes.router);
gatewayApp.use('/evm', EVMRoutes.router);
gatewayApp.use('/connectors', ConnectorsRoutes.router);

gatewayApp.use('/amm', AmmRoutes.router);
gatewayApp.use('/wallet', WalletRoutes.router);
gatewayApp.use('/solana', SolanaRoutes.router);

// a simple route to test that the server is running
gatewayApp.get('/', (_req: Request, res: Response) => {
  res.status(200).json({ status: 'ok' });
});

interface ConnectorsResponse {
  uniswap: Array<AvailableNetworks>;
  pangolin: Array<AvailableNetworks>;
}

gatewayApp.get(
  '/connectors',
  asyncHandler(async (_req, res: Response<ConnectorsResponse, {}>) => {
    res.status(200).json({
      uniswap: UniswapConfig.config.availableNetworks,
      pangolin: PangolinConfig.config.availableNetworks,
    });
  })
);

<<<<<<< HEAD
=======
interface ConfigUpdateRequest {
  configPath: string;
  configValue: any;
}

// watch the exit even, spawn an independent process with the same args and
// pass the stdio from this process to it.
process.on('exit', function () {
  childProcess.spawn(process.argv.shift(), process.argv, {
    cwd: process.cwd(),
    detached: true,
    stdio: 'inherit',
  });
});

gatewayApp.post(
  '/config/update',
  asyncHandler(
    async (
      req: Request<unknown, unknown, ConfigUpdateRequest>,
      res: Response
    ) => {
      const config = ConfigManagerV2.getInstance().get(req.body.configPath);
      if (typeof req.body.configValue == 'string')
        switch (typeof config) {
          case 'number':
            req.body.configValue = Number(req.body.configValue);
            break;
          case 'boolean':
            req.body.configValue =
              req.body.configValue.toLowerCase() === 'true';
            break;
        }
      ConfigManagerV2.getInstance().set(
        req.body.configPath,
        req.body.configValue
      );

      res.status(200).json({ message: 'The config has been updated' });
    }
  )
);

gatewayApp.post(
  '/restart',
  asyncHandler(async (_req, res) => {
    // kill the current process and trigger the exit event
    process.exit();
    // this is only to satisfy the compiler, it will never be called.
    res.status(200).json();
  })
);

>>>>>>> 2d8eb54c
// handle any error thrown in the gateway api route
gatewayApp.use(
  (
    err: Error | NodeError | HttpException,
    _req: Request,
    res: Response,
    _next: NextFunction
  ) => {
    const response = gatewayErrorMiddleware(err);
    logger.error(err);
    return res.status(response.httpErrorCode).json(response);
  }
);

export const swaggerDocument = SwaggerManager.generateSwaggerJson(
  './docs/swagger/swagger.yml',
  './docs/swagger/definitions.yml',
  [
    './docs/swagger/main-routes.yml',
    './docs/swagger/connectors-routes.yml',
    './docs/swagger/wallet-routes.yml',
    './docs/swagger/amm-routes.yml',
    './docs/swagger/evm-routes.yml',
    './docs/swagger/network-routes.yml',
    './docs/swagger/solana-routes.yml',
  ]
);

export const startSwagger = async () => {
  const swaggerApp = express();
  const swaggerPort = 8080;

  logger.info(
    `⚡️ Swagger listening on port ${swaggerPort}. Read the Gateway API documentation at 127.0.0.1:${swaggerPort}`
  );

  swaggerApp.use('/', swaggerUi.serve, swaggerUi.setup(swaggerDocument));

  await swaggerApp.listen(swaggerPort);
};

export const startGateway = async () => {
  const port = ConfigManagerV2.getInstance().get('server.port');
  if (!ConfigManagerV2.getInstance().get('server.id')) {
    ConfigManagerV2.getInstance().set(
      'server.id',
      Math.random().toString(16).substr(2, 14)
    );
  }
  logger.info(`⚡️ Gateway API listening on port ${port}`);
  if (ConfigManagerV2.getInstance().get('server.unsafeDevModeWithHTTP')) {
    logger.info('Running in UNSAFE HTTP! This could expose private keys.');
    await gatewayApp.listen(port);
  } else {
    try {
      await addHttps(gatewayApp).listen(port);
    } catch (e) {
      logger.error(
        `Failed to start the server with https. Confirm that the SSL certificate files exist and are correct. Error: ${e}`
      );
      process.exit(1);
    }
    logger.info('The gateway server is secured behind HTTPS.');
  }

  await startSwagger();
};<|MERGE_RESOLUTION|>--- conflicted
+++ resolved
@@ -68,13 +68,6 @@
   })
 );
 
-<<<<<<< HEAD
-=======
-interface ConfigUpdateRequest {
-  configPath: string;
-  configValue: any;
-}
-
 // watch the exit even, spawn an independent process with the same args and
 // pass the stdio from this process to it.
 process.on('exit', function () {
@@ -86,34 +79,6 @@
 });
 
 gatewayApp.post(
-  '/config/update',
-  asyncHandler(
-    async (
-      req: Request<unknown, unknown, ConfigUpdateRequest>,
-      res: Response
-    ) => {
-      const config = ConfigManagerV2.getInstance().get(req.body.configPath);
-      if (typeof req.body.configValue == 'string')
-        switch (typeof config) {
-          case 'number':
-            req.body.configValue = Number(req.body.configValue);
-            break;
-          case 'boolean':
-            req.body.configValue =
-              req.body.configValue.toLowerCase() === 'true';
-            break;
-        }
-      ConfigManagerV2.getInstance().set(
-        req.body.configPath,
-        req.body.configValue
-      );
-
-      res.status(200).json({ message: 'The config has been updated' });
-    }
-  )
-);
-
-gatewayApp.post(
   '/restart',
   asyncHandler(async (_req, res) => {
     // kill the current process and trigger the exit event
@@ -123,7 +88,6 @@
   })
 );
 
->>>>>>> 2d8eb54c
 // handle any error thrown in the gateway api route
 gatewayApp.use(
   (
