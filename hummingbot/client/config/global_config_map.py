import random
from typing import Callable, Optional
from decimal import Decimal
import os.path
from hummingbot.client.config.config_var import ConfigVar
import hummingbot.client.settings as settings
from hummingbot.client.config.config_methods import paper_trade_disabled, using_exchange as using_exchange_pointer
from hummingbot.client.config.config_validators import (
    validate_bool,
    validate_decimal
)


def generate_client_id() -> str:
    vals = [random.choice(range(0, 256)) for i in range(0, 20)]
    return "".join([f"{val:02x}" for val in vals])


def using_exchange(exchange: str) -> Callable:
    return using_exchange_pointer(exchange)


# Required conditions
def using_bamboo_coordinator_mode() -> bool:
    return global_config_map.get("bamboo_relay_use_coordinator").value


def using_wallet() -> bool:
    return paper_trade_disabled() and settings.ethereum_wallet_required()


def validate_script_file_path(file_path: str) -> Optional[bool]:
    path, name = os.path.split(file_path)
    if path == "":
        file_path = os.path.join(settings.SCRIPTS_PATH, file_path)
    if not os.path.isfile(file_path):
        return f"{file_path} file does not exist."


def connector_keys():
    all_keys = {}
    for connector_setting in settings.CONNECTOR_SETTINGS.values():
        all_keys.update(connector_setting.config_keys)
    return all_keys


# Main global config store
key_config_map = connector_keys()

main_config_map = {
    # The variables below are usually not prompted during setup process
    "client_id":
        ConfigVar(key="client_id",
                  prompt=None,
                  required_if=lambda: False,
                  default=generate_client_id()),
    "log_level":
        ConfigVar(key="log_level",
                  prompt=None,
                  required_if=lambda: False,
                  default="INFO"),
    "debug_console":
        ConfigVar(key="debug_console",
                  prompt=None,
                  type_str="bool",
                  required_if=lambda: False,
                  default=False),
    "strategy_report_interval":
        ConfigVar(key="strategy_report_interval",
                  prompt=None,
                  type_str="float",
                  required_if=lambda: False,
                  default=900),
    "logger_override_whitelist":
        ConfigVar(key="logger_override_whitelist",
                  prompt=None,
                  required_if=lambda: False,
                  default=["hummingbot.strategy",
                           "hummingbot.market",
                           "hummingbot.wallet",
                           "conf"
                           ],
                  type_str="list"),
    "key_file_path":
        ConfigVar(key="key_file_path",
                  prompt=f"Where would you like to save your private key file? "
                         f"(default '{settings.DEFAULT_KEY_FILE_PATH}') >>> ",
                  required_if=lambda: False,
                  default=settings.DEFAULT_KEY_FILE_PATH),
    "log_file_path":
        ConfigVar(key="log_file_path",
                  prompt=f"Where would you like to save your logs? (default '{settings.DEFAULT_LOG_FILE_PATH}') >>> ",
                  required_if=lambda: False,
                  default=settings.DEFAULT_LOG_FILE_PATH),

    # Required by chosen CEXes or DEXes
    "paper_trade_enabled":
        ConfigVar(key="paper_trade_enabled",
                  prompt="Enable paper trading mode (Yes/No) ? >>> ",
                  type_str="bool",
                  default=False,
                  required_if=lambda: True,
                  validator=validate_bool),
    "paper_trade_account_balance":
        ConfigVar(key="paper_trade_account_balance",
                  prompt="Enter paper trade balance settings (Input must be valid json: "
                         "e.g. [[\"ETH\", 10.0], [\"USDC\", 100]]) >>> ",
                  required_if=lambda: False,
                  type_str="json",
                  ),
    "celo_address":
        ConfigVar(key="celo_address",
                  prompt="Enter your Celo account address >>> ",
                  type_str="str",
                  required_if=lambda: False,
                  is_connect_key=True),
    "celo_password":
        ConfigVar(key="celo_password",
                  prompt="Enter your Celo account password >>> ",
                  type_str="str",
                  required_if=lambda: global_config_map["celo_address"].value is not None,
                  is_secure=True,
                  is_connect_key=True),
    "ethereum_wallet":
        ConfigVar(key="ethereum_wallet",
                  prompt="Enter your wallet private key >>> ",
                  type_str="str",
                  required_if=lambda: False,
                  is_connect_key=True),
    "ethereum_rpc_url":
        ConfigVar(key="ethereum_rpc_url",
                  prompt="Which Ethereum node would you like your client to connect to? >>> ",
                  required_if=lambda: global_config_map["ethereum_wallet"].value is not None),
    "ethereum_rpc_ws_url":
        ConfigVar(key="ethereum_rpc_ws_url",
                  prompt="Enter the Websocket Address of your Ethereum Node >>> ",
                  required_if=lambda: global_config_map["ethereum_rpc_url"].value is not None),
    "ethereum_chain_name":
        ConfigVar(key="ethereum_chain_name",
                  prompt="What is your preferred ethereum chain name (MAIN_NET, KOVAN)? >>> ",
                  type_str="str",
                  required_if=lambda: False,
                  validator=lambda s: None if s in {"MAIN_NET", "KOVAN"} else "Invalid chain name.",
                  default="MAIN_NET"),
    "ethereum_token_overrides":
        ConfigVar(key="ethereum_token_overrides",
                  prompt="What is your preferred ethereum token overrides? >>> ",
                  type_str="json",
                  required_if=lambda: False,
                  default={}),
    # Whether or not to invoke cancel_all on exit if marketing making on a open order book DEX (e.g. Radar Relay)
    "on_chain_cancel_on_exit":
        ConfigVar(key="on_chain_cancel_on_exit",
                  prompt="Would you like to cancel transactions on chain if using an open order books exchanges? >>> ",
                  required_if=lambda: False,
                  type_str="bool",
                  default=False),
    "kill_switch_enabled":
        ConfigVar(key="kill_switch_enabled",
                  prompt="Would you like to enable the kill switch? (Yes/No) >>> ",
                  required_if=paper_trade_disabled,
                  type_str="bool",
                  default=False,
                  validator=validate_bool),
    "kill_switch_rate":
        ConfigVar(key="kill_switch_rate",
                  prompt="At what profit/loss rate would you like the bot to stop? "
                         "(e.g. -5 equals 5 percent loss) >>> ",
                  type_str="decimal",
                  default=-100,
                  validator=lambda v: validate_decimal(v, Decimal(-100), Decimal(100)),
                  required_if=lambda: global_config_map["kill_switch_enabled"].value),
    "telegram_enabled":
        ConfigVar(key="telegram_enabled",
                  prompt="Would you like to enable telegram? >>> ",
                  type_str="bool",
                  default=False,
                  required_if=lambda: False),
    "telegram_token":
        ConfigVar(key="telegram_token",
                  prompt="What is your telegram token? >>> ",
                  required_if=lambda: False),
    "telegram_chat_id":
        ConfigVar(key="telegram_chat_id",
                  prompt="What is your telegram chat id? >>> ",
                  required_if=lambda: False),
    "send_error_logs":
        ConfigVar(key="send_error_logs",
                  prompt="Would you like to send error logs to hummingbot? (Yes/No) >>> ",
                  type_str="bool",
                  default=True),
    "min_quote_order_amount":
        ConfigVar(key="min_quote_order_amount",
                  prompt=None,
                  required_if=lambda: False,
                  type_str="json",
                  ),
    # Database options
    "db_engine":
        ConfigVar(key="db_engine",
                  prompt="Please enter database engine you want to use (reference: https://docs.sqlalchemy.org/en/13/dialects/) >>> ",
                  type_str="str",
                  required_if=lambda: False,
                  default="sqlite"),
    "db_host":
        ConfigVar(key="db_host",
                  prompt="Please enter your DB host address >>> ",
                  type_str="str",
                  required_if=lambda: global_config_map.get("db_engine").value != "sqlite",
                  default="127.0.0.1"),
    "db_port":
        ConfigVar(key="db_port",
                  prompt="Please enter your DB port >>> ",
                  type_str="str",
                  required_if=lambda: global_config_map.get("db_engine").value != "sqlite",
                  default="3306"),
    "db_username":
        ConfigVar(key="db_username",
                  prompt="Please enter your DB username >>> ",
                  type_str="str",
                  required_if=lambda: global_config_map.get("db_engine").value != "sqlite",
                  default="username"),
    "db_password":
        ConfigVar(key="db_password",
                  prompt="Please enter your DB password >>> ",
                  type_str="str",
                  required_if=lambda: global_config_map.get("db_engine").value != "sqlite",
                  default="password"),
    "db_name":
        ConfigVar(key="db_name",
                  prompt="Please enter your the name of your DB >>> ",
                  type_str="str",
                  required_if=lambda: global_config_map.get("db_engine").value != "sqlite",
                  default="dbname"),
    "0x_active_cancels":
        ConfigVar(key="0x_active_cancels",
                  prompt="Enable active order cancellations for 0x exchanges (warning: this costs gas)?  >>> ",
                  type_str="bool",
                  default=False,
                  validator=validate_bool),
    "script_enabled":
        ConfigVar(key="script_enabled",
                  prompt="Would you like to enable script feature? (Yes/No) >>> ",
                  type_str="bool",
                  default=False,
                  validator=validate_bool),
    "script_file_path":
        ConfigVar(key="script_file_path",
                  prompt='Enter path to your script file >>> ',
                  type_str="str",
                  required_if=lambda: global_config_map["script_enabled"].value,
                  validator=validate_script_file_path),
    "balance_asset_limit":
        ConfigVar(key="balance_asset_limit",
                  prompt="Use the `balance limit` command"
                         "e.g. balance limit [EXCHANGE] [ASSET] [AMOUNT]",
                  required_if=lambda: False,
                  type_str="json",
                  default={exchange: None for exchange in settings.EXCHANGES}),
    "manual_gas_price":
        ConfigVar(key="manual_gas_price",
                  prompt="Enter fixed gas price (in Gwei) you want to use for Ethereum transactions >>> ",
                  required_if=lambda: False,
                  type_str="decimal",
                  validator=lambda v: validate_decimal(v, Decimal(0), inclusive=False),
                  default=50),
    "ethgasstation_gas_enabled":
        ConfigVar(key="ethgasstation_gas_enabled",
                  prompt="Do you want to enable Ethereum gas station price lookup? >>> ",
                  required_if=lambda: False,
                  type_str="bool",
                  validator=validate_bool,
                  default=False),
    "ethgasstation_api_key":
        ConfigVar(key="ethgasstation_api_key",
                  prompt="Enter API key for defipulse.com gas station API >>> ",
                  required_if=lambda: global_config_map["ethgasstation_gas_enabled"].value,
                  type_str="str"),
    "ethgasstation_gas_level":
        ConfigVar(key="ethgasstation_gas_level",
                  prompt="Enter gas level you want to use for Ethereum transactions (fast, fastest, safeLow, average) "
                         ">>> ",
                  required_if=lambda: global_config_map["ethgasstation_gas_enabled"].value,
                  type_str="str",
                  validator=lambda s: None if s in {"fast", "fastest", "safeLow", "average"}
                  else "Invalid gas level."),
    "ethgasstation_refresh_time":
        ConfigVar(key="ethgasstation_refresh_time",
                  prompt="Enter refresh time for Ethereum gas price lookup (in seconds) >>> ",
                  required_if=lambda: global_config_map["ethgasstation_gas_enabled"].value,
                  type_str="int",
                  default=120),
    "gateway_api_host":
        ConfigVar(key="gateway_api_host",
                  prompt=None,
                  required_if=lambda: False,
                  default='localhost'),
    "gateway_api_port":
        ConfigVar(key="gateway_api_port",
                  prompt="Please enter your Gateway API port >>> ",
                  type_str="str",
                  required_if=lambda: False,
                  default="5000"),
<<<<<<< HEAD
    "heartbeat_enabled":
        ConfigVar(key="heartbeat_enabled",
                  prompt="Do you want to enable aggregated order and trade data collection? >>> ",
                  required_if=lambda: False,
                  type_str="bool",
                  validator=validate_bool,
                  default=True),
    "heartbeat_interval_min":
        ConfigVar(key="heartbeat_interval_min",
                  prompt="How often do you want Hummingbot to send aggregated order and trade data (in minutes, "
                         "e.g. enter 5 for once every 5 minutes)? >>> ",
                  required_if=lambda: False,
                  type_str="decimal",
                  validator=lambda v: validate_decimal(v, Decimal(0), inclusive=False),
                  default=Decimal("15")),
=======
    "binance_markets":
        ConfigVar(key="binance_markets",
                  prompt="Please enter binance markets (for trades/pnl reporting) separated by ',' "
                         "e.g. RLC-USDT,RLC-BTC  >>> ",
                  type_str="str",
                  required_if=lambda: False,
                  default="HARD-USDT,HARD-BTC,XEM-ETH,XEM-BTC,ALGO-USDT,ALGO-BTC,COTI-BNB,COTI-USDT,COTI-BTC,MFT-BNB,"
                          "MFT-ETH,MFT-USDT,RLC-ETH,RLC-BTC,RLC-USDT"),
>>>>>>> d7149a49
}

global_config_map = {**key_config_map, **main_config_map}<|MERGE_RESOLUTION|>--- conflicted
+++ resolved
@@ -301,7 +301,6 @@
                   type_str="str",
                   required_if=lambda: False,
                   default="5000"),
-<<<<<<< HEAD
     "heartbeat_enabled":
         ConfigVar(key="heartbeat_enabled",
                   prompt="Do you want to enable aggregated order and trade data collection? >>> ",
@@ -317,7 +316,6 @@
                   type_str="decimal",
                   validator=lambda v: validate_decimal(v, Decimal(0), inclusive=False),
                   default=Decimal("15")),
-=======
     "binance_markets":
         ConfigVar(key="binance_markets",
                   prompt="Please enter binance markets (for trades/pnl reporting) separated by ',' "
@@ -326,7 +324,6 @@
                   required_if=lambda: False,
                   default="HARD-USDT,HARD-BTC,XEM-ETH,XEM-BTC,ALGO-USDT,ALGO-BTC,COTI-BNB,COTI-USDT,COTI-BTC,MFT-BNB,"
                           "MFT-ETH,MFT-USDT,RLC-ETH,RLC-BTC,RLC-USDT"),
->>>>>>> d7149a49
 }
 
 global_config_map = {**key_config_map, **main_config_map}