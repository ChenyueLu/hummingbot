--- conflicted
+++ resolved
@@ -147,7 +147,7 @@
         This implementation-specific method is called by _cancel
         returns True if successful
         """
-        cancelled = False
+        canceled = False
         exchange_order_id = await tracked_order.get_exchange_order_id()
         params = {
             'currency_pair': await self._orderbook_ds.exchange_symbol_associated_to_pair(tracked_order.trading_pair)
@@ -158,9 +158,9 @@
             is_auth_required=True,
             limit_id=CONSTANTS.ORDER_DELETE_LIMIT_ID,
         )
-        if resp["status"] == "cancelled":
-            cancelled = True
-        return cancelled
+        if resp["status"] == "canceled":
+            canceled = True
+        return canceled
 
     async def _status_polling_loop_fetch_updates(self):
         """
@@ -172,103 +172,6 @@
             self._update_order_status(),
         )
 
-<<<<<<< HEAD
-=======
-    def stop_tracking_order(self, order_id: str):
-        """
-        Stops tracking an order by simply removing it from _in_flight_orders dictionary.
-        """
-        if order_id in self._in_flight_orders:
-            del self._in_flight_orders[order_id]
-        if order_id in self._order_not_found_records:
-            del self._order_not_found_records[order_id]
-
-    async def _execute_cancel(self, trading_pair: str, order_id: str) -> str:
-        """
-        Executes order cancellation process by first calling cancel-order API. The API result doesn't confirm whether
-        the cancellation is successful, it simply states it receives the request.
-        :param trading_pair: The market trading pair (Unused during cancel on Gate.io)
-        :param order_id: The internal order id
-        order.last_state to change to CANCELED
-        """
-        order_was_cancelled = False
-        err_msg = None
-        try:
-            tracked_order = self._in_flight_orders.get(order_id)
-            if tracked_order is None:
-                self.logger().warning(f"Failed to cancel order {order_id}. Order not found in inflight orders.")
-            else:
-                if tracked_order.exchange_order_id is None:
-                    await tracked_order.get_exchange_order_id()
-                ex_order_id = tracked_order.exchange_order_id
-                endpoint = CONSTANTS.ORDER_DELETE_PATH_URL.format(id=ex_order_id)
-                params = {'currency_pair': convert_to_exchange_trading_pair(trading_pair)}
-                request = GateIORESTRequest(
-                    method=RESTMethod.DELETE,
-                    endpoint=endpoint,
-                    params=params,
-                    is_auth_required=True,
-                    throttler_limit_id=CONSTANTS.ORDER_DELETE_LIMIT_ID,
-                )
-                await self._api_request(request)
-                order_was_cancelled = True
-        except asyncio.CancelledError:
-            raise
-        except (asyncio.TimeoutError, GateIoAPIError) as e:
-            if isinstance(e, asyncio.TimeoutError):
-                err_msg = 'Order not tracked.'
-                err_lbl = 'ORDER_NOT_FOUND'
-            else:
-                err_msg = e.error_message
-                err_lbl = e.error_label
-            self._order_not_found_records[order_id] = self._order_not_found_records.get(order_id, 0) + 1
-            if err_lbl == 'ORDER_NOT_FOUND' and \
-                    self._order_not_found_records[order_id] >= self.ORDER_NOT_EXIST_CANCEL_COUNT:
-                order_was_cancelled = True
-        if order_was_cancelled:
-            self.logger().info(f"Successfully canceled order {order_id} on {CONSTANTS.EXCHANGE_NAME}.")
-            self.stop_tracking_order(order_id)
-            self.trigger_event(MarketEvent.OrderCancelled,
-                               OrderCancelledEvent(self.current_timestamp, order_id))
-            tracked_order.cancelled_event.set()
-            return CancellationResult(order_id, True)
-        else:
-            err_msg = err_msg or "(no details available)"
-            self.logger().network(
-                f"Failed to cancel order {order_id}: {err_msg}",
-                exc_info=True,
-                app_warning_msg=f"Failed to cancel the order {order_id} on {CONSTANTS.EXCHANGE_NAME}. "
-                                f"Check API key and network connection."
-            )
-            return CancellationResult(order_id, False)
-
-    async def _status_polling_loop(self):
-        """
-        Periodically update user balances and order status via REST API. This serves as a fallback measure for web
-        socket API updates.
-        """
-        while True:
-            try:
-                await self._poll_notifier.wait()
-                await safe_gather(
-                    self._update_balances(),
-                    self._update_order_status(),
-                )
-                self._last_poll_timestamp = (time.time() if math.isnan(self.current_timestamp)
-                                             else self.current_timestamp)
-            except asyncio.CancelledError:
-                raise
-            except Exception as e:
-                self.logger().error(str(e), exc_info=True)
-                warn_msg = (f"Could not fetch account updates from {CONSTANTS.EXCHANGE_NAME}. "
-                            "Check API key and network connection.")
-                self.logger().network("Unexpected error while fetching account updates.", exc_info=True,
-                                      app_warning_msg=warn_msg)
-                await asyncio.sleep(0.5)
-            finally:
-                self._poll_notifier = asyncio.Event()
-
->>>>>>> eb5f615c
     async def _update_balances(self):
         """
         Calls REST API to update total and available balances.
@@ -425,7 +328,7 @@
             if event_type == "finish":
                 state = OrderState.FILLED
                 if amount_left > 0:
-                    state = OrderState.CANCELLED
+                    state = OrderState.CANCELED
         else:
             status = order_msg.get("status")
             if status == "closed":
@@ -433,12 +336,12 @@
                 if amount_left > 0:
                     state = OrderState.PARTIALLY_FILLED
             if status == "cancelled":
-                state = OrderState.CANCELLED
+                state = OrderState.CANCELED
         return state
 
     def _process_order_message(self, order_msg: Dict[str, Any]):
         """
-        Updates in-flight order and triggers cancellation or failure event if needed.
+        Updates in-flight order and triggers cancelation or failure event if needed.
 
         :param order_msg: The order response from either REST or web socket API (they are of the same format)
 
@@ -448,7 +351,6 @@
         state = None
         client_order_id = str(order_msg.get("text", ""))
         tracked_order = self.in_flight_orders.get(client_order_id, None)
-<<<<<<< HEAD
         if not tracked_order:
             self.logger().debug(f"Ignoring order message with id {client_order_id}: not in in_flight_orders.")
             return
@@ -466,26 +368,6 @@
             self.logger().info(f"Successfully updated order {tracked_order.client_order_id}.")
 
     def _process_trade_message(self, trade: Dict[str, Any], client_order_id: Optional[str] = None):
-=======
-        if tracked_order:
-
-            tracked_order.last_state = order_msg.get("status", order_msg.get("event"))
-
-            if tracked_order.is_cancelled:
-                self.logger().info(f"Successfully canceled order {tracked_order.client_order_id}.")
-                self.stop_tracking_order(tracked_order.client_order_id)
-                self.trigger_event(MarketEvent.OrderCancelled,
-                                   OrderCancelledEvent(self.current_timestamp, tracked_order.client_order_id))
-                tracked_order.cancelled_event.set()
-            elif tracked_order.is_failure:
-                self.logger().info(f"The order {tracked_order.client_order_id} has failed according to order status API. ")
-                self.trigger_event(MarketEvent.OrderFailure,
-                                   MarketOrderFailureEvent(
-                                       self.current_timestamp, tracked_order.client_order_id, tracked_order.order_type))
-                self.stop_tracking_order(tracked_order.client_order_id)
-
-    def _process_trade_message(self, trade_msg: Dict[str, Any], client_order_id: Optional[str] = None):
->>>>>>> eb5f615c
         """
         Updates in-flight order and trigger order filled event for trade message received. Triggers order completed
         event if the total executed amount equals to the specified order amount.
@@ -537,150 +419,4 @@
         for account in balance_update:
             asset_name = account["currency"]
             self._account_available_balances[asset_name] = Decimal(str(account["available"]))
-<<<<<<< HEAD
-            self._account_balances[asset_name] = Decimal(str(account["total"]))
-=======
-            self._account_balances[asset_name] = Decimal(str(account["total"]))
-
-        self._in_flight_orders_snapshot = {k: copy.copy(v) for k, v in self._in_flight_orders.items()}
-        self._in_flight_orders_snapshot_timestamp = self.current_timestamp
-
-    async def cancel_all(self, timeout_seconds: float) -> List[CancellationResult]:
-        """
-        Cancels all in-flight orders and waits for cancellation results.
-        Used by bot's top level stop and exit commands (cancelling outstanding orders on exit)
-        :param timeout_seconds: The timeout at which the operation will be canceled.
-        :returns List of CancellationResult which indicates whether each order is successfully cancelled.
-        """
-        if self._trading_pairs is None:
-            raise Exception("cancel_all can only be used when trading_pairs are specified.")
-        open_orders = [o for o in self._in_flight_orders.values() if not o.is_done]
-        if len(open_orders) == 0:
-            return []
-        tasks = [self._execute_cancel(o.trading_pair, o.client_order_id) for o in open_orders]
-        cancellation_results = []
-        cancel_timeout = timeout_seconds * len(open_orders) if len(open_orders) else timeout_seconds
-        try:
-            async with timeout(cancel_timeout):
-                cancellation_results = await safe_gather(*tasks, return_exceptions=False)
-        except Exception:
-            self.logger().network(
-                "Unexpected error canceling orders.", exc_info=True,
-                app_warning_msg=(f"Failed to cancel all orders on {CONSTANTS.EXCHANGE_NAME}. "
-                                 "Check API key and network connection.")
-            )
-        return cancellation_results
-
-    def tick(self, timestamp: float):
-        """
-        Is called automatically by the clock for each clock's tick (1 second by default).
-        It checks if status polling task is due for execution.
-        """
-        now = time.time()
-        # Using 120 seconds here as Gate.io websocket is quiet
-        poll_interval = (CONSTANTS.SHORT_POLL_INTERVAL
-                         if now - self._user_stream_tracker.last_recv_time > 120.0
-                         else CONSTANTS.LONG_POLL_INTERVAL)
-        last_tick = int(self._last_timestamp / poll_interval)
-        current_tick = int(timestamp / poll_interval)
-        if current_tick > last_tick:
-            if not self._poll_notifier.is_set():
-                self._poll_notifier.set()
-        self._last_timestamp = timestamp
-
-    def get_fee(self,
-                base_currency: str,
-                quote_currency: str,
-                order_type: OrderType,
-                order_side: TradeType,
-                amount: Decimal,
-                price: Decimal = s_decimal_NaN,
-                is_maker: Optional[bool] = None) -> AddedToCostTradeFee:
-        """
-        To get trading fee, this function is simplified by using fee override configuration. Most parameters to this
-        function are ignore except order_type. Use OrderType.LIMIT_MAKER to specify you want trading fee for
-        maker order.
-        """
-        is_maker = order_type is OrderType.LIMIT_MAKER
-        return AddedToCostTradeFee(percent=self.estimate_fee_pct(is_maker))
-
-    async def _iter_user_event_queue(self) -> AsyncIterable[Dict[str, any]]:
-        while True:
-            try:
-                yield await self._user_stream_tracker.user_stream.get()
-            except asyncio.CancelledError:
-                raise
-            except Exception:
-                self.logger().network(
-                    "Unknown error. Retrying after 1 seconds.", exc_info=True,
-                    app_warning_msg=(f"Could not fetch user events from {CONSTANTS.EXCHANGE_NAME}. "
-                                     "Check API key and network connection."))
-                await asyncio.sleep(1.0)
-
-    async def _user_stream_event_listener(self):
-        """
-        Listens to message in _user_stream_tracker.user_stream queue. The messages are put in by
-        GateIoAPIUserStreamDataSource.
-        """
-        async for event_message in self._iter_user_event_queue():
-            try:
-                user_channels = [
-                    CONSTANTS.USER_TRADES_ENDPOINT_NAME,
-                    CONSTANTS.USER_ORDERS_ENDPOINT_NAME,
-                    CONSTANTS.USER_BALANCE_ENDPOINT_NAME,
-                ]
-
-                channel: str = event_message.get("channel", None)
-                results: str = event_message.get("result", None)
-
-                if channel not in user_channels:
-                    self.logger().error(f"Unexpected message in user stream: {event_message}.", exc_info=True)
-                    continue
-                if channel == CONSTANTS.USER_TRADES_ENDPOINT_NAME:
-                    for trade_msg in results:
-                        self._process_trade_message(trade_msg)
-                elif channel == CONSTANTS.USER_ORDERS_ENDPOINT_NAME:
-                    for order_msg in results:
-                        self._process_order_message(order_msg)
-                elif channel == CONSTANTS.USER_BALANCE_ENDPOINT_NAME:
-                    self._process_balance_message_ws(results)
-            except asyncio.CancelledError:
-                raise
-            except Exception:
-                self.logger().error("Unexpected error in user stream listener loop.", exc_info=True)
-                await asyncio.sleep(5.0)
-
-    # This is currently unused, but looks like a future addition.
-    async def get_open_orders(self) -> List[OpenOrder]:
-        endpoint = CONSTANTS.USER_ORDERS_PATH_URL
-        request = GateIORESTRequest(
-            method=RESTMethod.GET,
-            endpoint=endpoint,
-            is_auth_required=True,
-            throttler_limit_id=endpoint,
-        )
-        result = await self._api_request(request)
-        ret_val = []
-        for pair_orders in result:
-            for order in pair_orders["orders"]:
-                if CONSTANTS.HBOT_ORDER_ID not in order["text"]:
-                    continue
-                if order["type"] != OrderType.LIMIT.name.lower():
-                    self.logger().info(f"Unsupported order type found: {order['type']}")
-                    continue
-                ret_val.append(
-                    OpenOrder(
-                        client_order_id=order["text"],
-                        trading_pair=convert_from_exchange_trading_pair(order["currency_pair"]),
-                        price=Decimal(str(order["price"])),
-                        amount=Decimal(str(order["amount"])),
-                        executed_amount=Decimal(str(order["filled_total"])),
-                        status=order["status"],
-                        order_type=OrderType.LIMIT,
-                        is_buy=True if order["side"].lower() == TradeType.BUY.name.lower() else False,
-                        time=int(order["create_time"]),
-                        exchange_order_id=order["id"]
-                    )
-                )
-        return ret_val
->>>>>>> eb5f615c
+            self._account_balances[asset_name] = Decimal(str(account["total"]))